--- conflicted
+++ resolved
@@ -1,120 +1,3 @@
-<<<<<<< HEAD
-else:  # Q&A Mode
-    st.markdown("### 💬 Crypto Q&A")
-    st.markdown("""
-    Ask questions about:
-    - Specific cryptocurrencies (e.g., "What do you think about Bitcoin?")
-    - Market analysis (e.g., "How is the crypto market performing?")
-    - Trading terms and concepts (e.g., "What is HODL?")
-    - Technical concepts (e.g., "Explain blockchain")
-    - Trading strategies (e.g., "What is DCA?")
-    """)
-
-    # Knowledge Base Expander
-    with st.expander("📚 Crypto Knowledge Base", expanded=False):
-        kb_type = st.selectbox(
-            "Select Category",
-            ["Trading Terms", "Technical Concepts", "Market Analysis", "Trading Strategies"]
-        )
-        
-        kb_mapping = {
-            "Trading Terms": "trading",
-            "Technical Concepts": "technical",
-            "Market Analysis": "market_analysis",
-            "Trading Strategies": "trading_strategies"
-        }
-        
-        selected_category = kb_mapping[kb_type]
-        for term, explanation in CRYPTO_KNOWLEDGE[selected_category].items():
-            st.markdown(f"""
-            <div style='background-color: #1e1e1e; padding: 15px; border-radius: 5px; margin-bottom: 10px;'>
-                <strong>{term}</strong>: {explanation}
-            </div>
-            """, unsafe_allow_html=True)
-
-    question = st.text_input("Ask your question:")
-    if question:
-        question_lower = question.lower()
-        
-        # Check for terminology questions first
-        term_found = False
-        for category in CRYPTO_KNOWLEDGE.values():
-            for term, explanation in category.items():
-                if term.lower() in question_lower:
-                    st.markdown(f"""
-                    <div style='background-color: #1e1e1e; padding: 20px; border-radius: 10px; margin-bottom: 20px;'>
-                        <h3>{term}</h3>
-                        <p>{explanation}</p>
-                        <div class='disclaimer'>{DISCLAIMER}</div>
-                    </div>
-                    """, unsafe_allow_html=True)
-                    term_found = True
-                    break
-            if term_found:
-                break
-        
-        # If no term is found, look for cryptocurrency analysis
-        if not term_found:
-            crypto_mentioned = None
-            for coin in market_data:
-                if coin['symbol'].lower() in question_lower or coin['name'].lower() in question_lower:
-                    crypto_mentioned = coin
-                    break
-
-            if crypto_mentioned:
-                # Get news and sentiment for the mentioned crypto
-                news_data = get_news_data(crypto_mentioned['symbol'])
-                news_items = []
-                for item in news_data.get('Data', []):
-                    sentiment = analyze_sentiment(f"{item['title']} {item['body']}", crypto_mentioned['symbol'])
-                    news_items.append({
-                        'title': item['title'],
-                        'sentiment': sentiment,
-                        'time': datetime.fromtimestamp(item['published_on'])
-                    })
-                
-                if news_items:
-                    news_df = pd.DataFrame(news_items)
-                    total_sentiment = news_df['sentiment'].mean()
-                    price_change = crypto_mentioned.get('price_change_percentage_24h', 0) or 0
-                    
-                    # Get investment sentiment
-                    sentiment_status, sentiment_message = get_investment_sentiment(
-                        price_change,
-                        total_sentiment
-                    )
-                    
-                    # Generate analysis
-                    analysis = f"Based on recent data for {crypto_mentioned['name']} ({crypto_mentioned['symbol'].upper()}):\n\n"
-                    
-                    # Market metrics
-                    analysis += f"📊 Market Metrics:\n"
-                    analysis += f"- Current price: ${format_number(crypto_mentioned.get('current_price'))}\n"
-                    analysis += f"- 24h change: {price_change:+.2f}%\n"
-                    analysis += f"- Market cap: ${format_number(crypto_mentioned.get('market_cap'))}\n\n"
-                    
-                    # Sentiment analysis
-                    analysis += f"🔍 Market Analysis:\n"
-                    analysis += f"- Overall sentiment: {sentiment_status}\n"
-                    analysis += f"- Sentiment score: {total_sentiment:.2f}\n"
-                    analysis += f"- {sentiment_message}\n\n"
-                    
-                    # Recent developments
-                    analysis += "📰 Recent Developments:\n"
-                    for _, news in news_df.head(3).iterrows():
-                        analysis += f"- {news['title']}\n"
-                    
-                    st.markdown(f"""
-                    <div style='background-color: #1e1e1e; padding: 20px; border-radius: 10px; margin-bottom: 20px;'>
-                        <pre style='white-space: pre-wrap; font-family: inherit;'>{analysis}</pre>
-                        <div class='disclaimer'>{DISCLAIMER}</div>
-                    </div>
-                    """, unsafe_allow_html=True)
-                else:
-                    st.info(f"No recent news found for {crypto_mentioned['symbol'].upper()}")
-            else:
-                st.warning("Please mention a specific cryptocurrency or trading term in your question.")
-=======
 import streamlit as st
 from vaderSentiment.vaderSentiment import SentimentIntensityAnalyzer
 import pandas as pd
@@ -481,5 +364,4 @@
 <div style='text-align: center; color: #666;'>
     Developed with ❤️ | Data from CoinGecko, KuCoin & CryptoCompare
 </div>
-""", unsafe_allow_html=True)
->>>>>>> 742fd125
+""", unsafe_allow_html=True)